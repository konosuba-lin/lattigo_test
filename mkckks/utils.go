package mkckks

import (
	"sort"
	"unsafe"

	"github.com/ldsec/lattigo/v2/ckks"
	"github.com/ldsec/lattigo/v2/ring"
	"github.com/ldsec/lattigo/v2/utils"
)

// Dot computes the dot product of two decomposed polynomials in ring^d and store the result in res
func Dot(p1 *MKDecomposedPoly, p2 *MKDecomposedPoly, r *ring.Ring) *ring.Poly {
	if len(p1.poly) != len(p2.poly) {
		panic("Cannot compute dot product on vectors of different size !")
	}

	res := r.NewPoly()

	for i := uint64(0); i < uint64(len(p1.poly)); i++ {
		r.MulCoeffsAndAdd(p1.poly[i], p2.poly[i], res)
	}

	return res
}

// DotLvl computes the dot product of two decomposed polynomials in ringQ^d up to q_level and store the result in res
func DotLvl(level uint64, p1 *MKDecomposedPoly, p2 *MKDecomposedPoly, r *ring.Ring) *ring.Poly {
	if len(p1.poly) != len(p2.poly) {
		panic("Cannot compute dot product on vectors of different size !")
	}

	res := r.NewPoly()

	for i := uint64(0); i < uint64(len(p1.poly)); i++ {

		MulCoeffsAndAddLvl(level, p1.poly[i], p2.poly[i], res, r)
	}

	return res
}

// MergeSlices merges two slices of uint64 and places the result in s3
// the resulting slice is sorted in ascending order
func MergeSlices(s1, s2 []uint64) []uint64 {

	s3 := make([]uint64, len(s1))

	copy(s3, s1)

	for _, el := range s2 {

		if Contains(s3, el) < 0 {
			s3 = append(s3, el)
		}
	}

	sort.Slice(s3, func(i, j int) bool { return s3[i] < s3[j] })

	return s3
}

// Contains return the element's index if the element is in the slice. -1 otherwise
func Contains(s []uint64, e uint64) int {

	for i, el := range s {
		if el == e {
			return i
		}
	}
	return -1
}

// GetRandomPoly samples a polynomial with a uniform distribution in the given ring
func GetRandomPoly(params *ckks.Parameters, r *ring.Ring) *ring.Poly {

	prng, err := utils.NewPRNG()
	if err != nil {
		panic(err)
	}

	return GetUniformSampler(params, r, prng).ReadNew()
}

// returns a polynomial with all coefficient set to 1
func getOne(r *ring.Ring) *ring.Poly {

	res := r.NewPoly()

	coeffs := res.Coeffs

	for _, c := range coeffs {
		for index := range c {
			c[index] = 1
		}
	}

	res.SetCoefficients(coeffs)

	return res
}

<<<<<<< HEAD
// MulCoeffsAndAddLvl multiplies p1 by p2 coefficient-wise with
// a Barret modular reduction up to q_leveland adds the result to p3.
func MulCoeffsAndAddLvl(level uint64, p1, p2, p3 *ring.Poly, r *ring.Ring) {

	for i, qi := range r.Modulus[:level+1] {
		p1tmp, p2tmp, p3tmp := p1.Coeffs[i], p2.Coeffs[i], p3.Coeffs[i]
		bredParams := r.BredParams[i]
		for j := uint64(0); j < r.N; j = j + 8 {

			x := (*[8]uint64)(unsafe.Pointer(&p1tmp[j]))
			y := (*[8]uint64)(unsafe.Pointer(&p2tmp[j]))
			z := (*[8]uint64)(unsafe.Pointer(&p3tmp[j]))

			z[0] = ring.CRed(z[0]+ring.BRed(x[0], y[0], qi, bredParams), qi)
			z[1] = ring.CRed(z[1]+ring.BRed(x[1], y[1], qi, bredParams), qi)
			z[2] = ring.CRed(z[2]+ring.BRed(x[2], y[2], qi, bredParams), qi)
			z[3] = ring.CRed(z[3]+ring.BRed(x[3], y[3], qi, bredParams), qi)
			z[4] = ring.CRed(z[4]+ring.BRed(x[4], y[4], qi, bredParams), qi)
			z[5] = ring.CRed(z[5]+ring.BRed(x[5], y[5], qi, bredParams), qi)
			z[6] = ring.CRed(z[6]+ring.BRed(x[6], y[6], qi, bredParams), qi)
			z[7] = ring.CRed(z[7]+ring.BRed(x[7], y[7], qi, bredParams), qi)
		}
	}
}

// MulCoeffsAndSubLvl multiplies p1 by p2 coefficient-wise with
// a Barett modular reduction up to q_level and subtracts the result from p3.
func MulCoeffsAndSubLvl(level uint64, p1, p2, p3 *ring.Poly, r *ring.Ring) {
=======
// MulCoeffsLvl multiplies p1 by p2 coefficient-wise at a certain level, performs a
// Barrett modular reduction and writes the result on p3.
func MulCoeffsLvl(p1, p2, p3 *ring.Poly, r *ring.Ring, level uint64) {
>>>>>>> b07b73bf
	for i, qi := range r.Modulus[:level+1] {
		p1tmp, p2tmp, p3tmp := p1.Coeffs[i], p2.Coeffs[i], p3.Coeffs[i]
		bredParams := r.BredParams[i]
		for j := uint64(0); j < r.N; j = j + 8 {

			x := (*[8]uint64)(unsafe.Pointer(&p1tmp[j]))
			y := (*[8]uint64)(unsafe.Pointer(&p2tmp[j]))
			z := (*[8]uint64)(unsafe.Pointer(&p3tmp[j]))

<<<<<<< HEAD
			z[0] = ring.CRed(z[0]+(qi-ring.BRed(x[0], y[0], qi, bredParams)), qi)
			z[1] = ring.CRed(z[1]+(qi-ring.BRed(x[1], y[1], qi, bredParams)), qi)
			z[2] = ring.CRed(z[2]+(qi-ring.BRed(x[2], y[2], qi, bredParams)), qi)
			z[3] = ring.CRed(z[3]+(qi-ring.BRed(x[3], y[3], qi, bredParams)), qi)
			z[4] = ring.CRed(z[4]+(qi-ring.BRed(x[4], y[4], qi, bredParams)), qi)
			z[5] = ring.CRed(z[5]+(qi-ring.BRed(x[5], y[5], qi, bredParams)), qi)
			z[6] = ring.CRed(z[6]+(qi-ring.BRed(x[6], y[6], qi, bredParams)), qi)
			z[7] = ring.CRed(z[7]+(qi-ring.BRed(x[7], y[7], qi, bredParams)), qi)
=======
			z[0] = ring.BRed(x[0], y[0], qi, bredParams)
			z[1] = ring.BRed(x[1], y[1], qi, bredParams)
			z[2] = ring.BRed(x[2], y[2], qi, bredParams)
			z[3] = ring.BRed(x[3], y[3], qi, bredParams)
			z[4] = ring.BRed(x[4], y[4], qi, bredParams)
			z[5] = ring.BRed(x[5], y[5], qi, bredParams)
			z[6] = ring.BRed(x[6], y[6], qi, bredParams)
			z[7] = ring.BRed(x[7], y[7], qi, bredParams)
>>>>>>> b07b73bf
		}
	}
}<|MERGE_RESOLUTION|>--- conflicted
+++ resolved
@@ -100,7 +100,6 @@
 	return res
 }
 
-<<<<<<< HEAD
 // MulCoeffsAndAddLvl multiplies p1 by p2 coefficient-wise with
 // a Barret modular reduction up to q_leveland adds the result to p3.
 func MulCoeffsAndAddLvl(level uint64, p1, p2, p3 *ring.Poly, r *ring.Ring) {
@@ -129,11 +128,6 @@
 // MulCoeffsAndSubLvl multiplies p1 by p2 coefficient-wise with
 // a Barett modular reduction up to q_level and subtracts the result from p3.
 func MulCoeffsAndSubLvl(level uint64, p1, p2, p3 *ring.Poly, r *ring.Ring) {
-=======
-// MulCoeffsLvl multiplies p1 by p2 coefficient-wise at a certain level, performs a
-// Barrett modular reduction and writes the result on p3.
-func MulCoeffsLvl(p1, p2, p3 *ring.Poly, r *ring.Ring, level uint64) {
->>>>>>> b07b73bf
 	for i, qi := range r.Modulus[:level+1] {
 		p1tmp, p2tmp, p3tmp := p1.Coeffs[i], p2.Coeffs[i], p3.Coeffs[i]
 		bredParams := r.BredParams[i]
@@ -143,7 +137,6 @@
 			y := (*[8]uint64)(unsafe.Pointer(&p2tmp[j]))
 			z := (*[8]uint64)(unsafe.Pointer(&p3tmp[j]))
 
-<<<<<<< HEAD
 			z[0] = ring.CRed(z[0]+(qi-ring.BRed(x[0], y[0], qi, bredParams)), qi)
 			z[1] = ring.CRed(z[1]+(qi-ring.BRed(x[1], y[1], qi, bredParams)), qi)
 			z[2] = ring.CRed(z[2]+(qi-ring.BRed(x[2], y[2], qi, bredParams)), qi)
@@ -152,7 +145,22 @@
 			z[5] = ring.CRed(z[5]+(qi-ring.BRed(x[5], y[5], qi, bredParams)), qi)
 			z[6] = ring.CRed(z[6]+(qi-ring.BRed(x[6], y[6], qi, bredParams)), qi)
 			z[7] = ring.CRed(z[7]+(qi-ring.BRed(x[7], y[7], qi, bredParams)), qi)
-=======
+		}
+	}
+}
+
+// MulCoeffsLvl multiplies p1 by p2 coefficient-wise at a certain level, performs a
+// Barrett modular reduction and writes the result on p3.
+func MulCoeffsLvl(level uint64, p1, p2, p3 *ring.Poly, r *ring.Ring) {
+	for i, qi := range r.Modulus[:level+1] {
+		p1tmp, p2tmp, p3tmp := p1.Coeffs[i], p2.Coeffs[i], p3.Coeffs[i]
+		bredParams := r.BredParams[i]
+		for j := uint64(0); j < r.N; j = j + 8 {
+
+			x := (*[8]uint64)(unsafe.Pointer(&p1tmp[j]))
+			y := (*[8]uint64)(unsafe.Pointer(&p2tmp[j]))
+			z := (*[8]uint64)(unsafe.Pointer(&p3tmp[j]))
+
 			z[0] = ring.BRed(x[0], y[0], qi, bredParams)
 			z[1] = ring.BRed(x[1], y[1], qi, bredParams)
 			z[2] = ring.BRed(x[2], y[2], qi, bredParams)
@@ -161,7 +169,6 @@
 			z[5] = ring.BRed(x[5], y[5], qi, bredParams)
 			z[6] = ring.BRed(x[6], y[6], qi, bredParams)
 			z[7] = ring.BRed(x[7], y[7], qi, bredParams)
->>>>>>> b07b73bf
 		}
 	}
 }