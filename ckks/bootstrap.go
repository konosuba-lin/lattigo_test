package ckks

import (
	"github.com/ldsec/lattigo/v2/ring"
	"github.com/ldsec/lattigo/v2/utils"

	//"log"
	"math"
	//"time"
)

// Bootstrapp re-encrypt a ciphertext at lvl Q0 to a ciphertext at MaxLevel-k where k is the depth of the bootstrapping circuit.
// If the input ciphertext level is zero, the input scale must be an exact power of two smaller or equal to round(Q0/2^{10}).
// If the input ciphertext is at level one or more, the input scale does not need to be an exact power of two as one level
// can be used to do a scale matching.
func (btp *Bootstrapper) Bootstrapp(ct *Ciphertext) *Ciphertext {
	//var t time.Time
	var ct0, ct1 *Ciphertext

	// Drops the level to 1
	for ct.Level() > 1 {
		btp.evaluator.DropLevel(ct, 1)
	}

	// Brings the ciphertext scale to Q0/2^{10}
	if ct.Level() == 1 {

		// if one level is available, then uses it to match the scale
		btp.evaluator.SetScale(ct, btp.prescale)

		// then drops to level 0
		for ct.Level() != 0 {
			btp.evaluator.DropLevel(ct, 1)
		}

	} else {

		// else drop to level 0
		for ct.Level() != 0 {
			btp.evaluator.DropLevel(ct, 1)
		}

		// and does an integer constant mult by round((Q0/2^{10})/ctscle)
		btp.evaluator.ScaleUp(ct, math.Round(btp.prescale/ct.Scale()), ct)
	}

	// ModUp ct_{Q_0} -> ct_{Q_L}
	//t = time.Now()
	ct = btp.modUp(ct)
	//log.Println("After ModUp  :", time.Now().Sub(t), ct.Level(), ct.Scale())

	// Brings the ciphertext scale to sineQi/(Q0/scale) if its under
	btp.evaluator.ScaleUp(ct, math.Round(btp.postscale/ct.Scale()), ct)

	//SubSum X -> (N/dslots) * Y^dslots
	//t = time.Now()
	ct = btp.subSum(ct)
	//log.Println("After SubSum :", time.Now().Sub(t), ct.Level(), ct.Scale())
	// Part 1 : Coeffs to slots

	//t = time.Now()
	ct0, ct1 = btp.coeffsToSlots(ct)
	//log.Println("After CtS    :", time.Now().Sub(t), ct0.Level(), ct0.Scale())

	// Part 2 : SineEval
	//t = time.Now()
	ct0, ct1 = btp.evaluateSine(ct0, ct1)
	//log.Println("After Sine   :", time.Now().Sub(t), ct0.Level(), ct0.Scale())

	// Part 3 : Slots to coeffs
	//t = time.Now()
	ct0 = btp.slotsToCoeffs(ct0, ct1)

	ct0.SetScale(math.Exp2(math.Round(math.Log2(ct0.Scale())))) // rounds to the nearest power of two
	//log.Println("After StC    :", time.Now().Sub(t), ct0.Level(), ct0.Scale())
	return ct0
}

func (btp *Bootstrapper) subSum(ct *Ciphertext) *Ciphertext {

	for i := btp.params.logSlots; i < btp.params.MaxLogSlots(); i++ {

		btp.evaluator.Rotate(ct, 1<<i, btp.ctxpool)

		btp.evaluator.Add(ct, btp.ctxpool, ct)
	}

	return ct
}

func (btp *Bootstrapper) modUp(ct *Ciphertext) *Ciphertext {

	ringQ := btp.evaluator.ringQ

	ct.InvNTT(ringQ, ct.El())

	// Extend the ciphertext with zero polynomials.
	for u := range ct.Value() {
		ct.Value()[u].Coeffs = append(ct.Value()[u].Coeffs, make([][]uint64, btp.params.MaxLevel())...)
		for i := uint64(1); i < btp.params.MaxLevel()+1; i++ {
			ct.Value()[u].Coeffs[i] = make([]uint64, btp.params.N())
		}
	}

	//Centers the values around Q0 and extends the basis from Q0 to QL
	Q := ringQ.Modulus[0]
	bredparams := ringQ.GetBredParams()

	var coeff, qi uint64
	for u := range ct.Value() {

		for j := uint64(0); j < btp.params.N(); j++ {

			coeff = ct.Value()[u].Coeffs[0][j]

			for i := uint64(1); i < btp.params.MaxLevel()+1; i++ {

				qi = ringQ.Modulus[i]

				if coeff > (Q >> 1) {
					ct.Value()[u].Coeffs[i][j] = qi - ring.BRedAdd(Q-coeff, qi, bredparams[i])
				} else {
					ct.Value()[u].Coeffs[i][j] = ring.BRedAdd(coeff, qi, bredparams[i])
				}
			}
		}
	}

	ct.NTT(ringQ, ct.El())

	return ct
}

func (btp *Bootstrapper) coeffsToSlots(vec *Ciphertext) (ct0, ct1 *Ciphertext) {

	var zV, zVconj *Ciphertext

	zV = btp.dft(vec, btp.pDFTInv, true)

	// Extraction of real and imaginary parts.
	zVconj = btp.ConjugateNew(zV)

	// The real part is stored in ct0
	ct0 = btp.AddNew(zV, zVconj)

	// The imaginary part is stored in ct1
	ct1 = btp.SubNew(zV, zVconj)

	btp.DivByi(ct1, ct1)

	// If repacking, then ct0 and ct1 right n/2 slots are zero.
	if btp.repack {

		// The imaginary part is put in the right n/2 slots of ct0.
		btp.Rotate(ct1, int(btp.params.Slots()), ct1)

		btp.Add(ct0, ct1, ct0)

		return ct0, nil
	}

	zV = nil
	zVconj = nil

	return ct0, ct1
}

func (btp *Bootstrapper) slotsToCoeffs(ct0, ct1 *Ciphertext) (ct *Ciphertext) {

	// If full packing, the repacking can be done directly using ct0 and ct1.
	if !btp.repack {

		btp.MultByi(ct1, ct1)

		btp.Add(ct0, ct1, ct0)
	}

	ct1 = nil

	return btp.dft(ct0, btp.pDFT, false)
}

func (btp *Bootstrapper) dft(vec *Ciphertext, plainVectors []*dftvectors, forward bool) *Ciphertext {

<<<<<<< HEAD
	// Sequencially multiplies w with the provided dft matrices.
=======
	evaluator := btp.evaluator.(*evaluator)

	// Sequentially multiplies w with the provided dft matrices.
>>>>>>> 88603025
	for _, plainVector := range plainVectors {
		vec = btp.multiplyByDiagMatrice(vec, plainVector)
		if err := btp.evaluator.Rescale(vec, btp.scale, vec); err != nil {
			panic(err)
		}
	}

	return vec
}

func (btp *Bootstrapper) multiplyByDiagMatrice(vec *Ciphertext, plainVectors *dftvectors) (res *Ciphertext) {

	ringQ := btp.ringQ
	ringP := btp.ringP
	levelQ := vec.Level()
	levelP := btp.params.PiCount() - 1

	var N1 uint64

	res = NewCiphertext(btp.params, 1, vec.Level(), vec.Scale())

	// N1*N2 = N
	N1 = plainVectors.N1

	// Computes the rotations indexes of the non-zero rows of the diagonalized DFT matrix for the baby-step giant-step algorithm
	index := make(map[uint64][]uint64)
	rotations := []uint64{}
	for key := range plainVectors.Vec {

		idx1 := key / N1
		idx2 := key & (N1 - 1)

		if index[idx1] == nil {
			index[idx1] = []uint64{idx2}
		} else {
			index[idx1] = append(index[idx1], idx2)
		}

		if !utils.IsInSliceUint64(idx2, rotations) {
			rotations = append(rotations, idx2)
		}
	}

	// Pre-rotates ciphertext for the baby-step giant-step algorithm, does not divide by P yet
	vecRotQ, vecRotP := btp.rotateHoistedNoModDown(vec, rotations, btp.Rtks)

	// Accumulator inner loop
	tmpQ0 := btp.evaluator.poolQMul[0] // unused memory pool from evaluator
	tmpQ1 := btp.evaluator.poolQMul[1] // unused memory pool from evaluator

	// Accumulator outer loop
	tmpQ2 := btp.evaluator.poolQMul[2] // unused memory pool from evaluator
	tmpQ3 := btp.poolQ[0]
	tmpP2 := btp.poolP[0]
	tmpP3 := btp.poolP[1]

	// Keyswitch accumulator
	pool2Q := btp.evaluator.poolQ[1] // res(c0', c1') from evaluator keyswitch memory pool
	pool3Q := btp.evaluator.poolQ[2] // res(c0', c1') from evaluator keyswitch memory pool
	pool2P := btp.evaluator.poolP[1] // res(c0', c1') from evaluator keyswitch memory pool
	pool3P := btp.evaluator.poolP[2] // res(c0', c1') from evaluator keyswitch memory pool

	N1Rot := 0
	N2Rot := 0

	c0 := vec.value[0].CopyNew()

	ringQ.MulScalarBigintLvl(levelQ, c0, ringP.ModulusBigint, c0) // P*c0

	for _, i := range rotations {
		if i != 0 {
			galEl := btp.params.GaloisElementForColumnRotationBy(int(i))
			ring.PermuteNTTWithIndexLvl(levelQ, c0, btp.permuteNTTIndex[galEl], tmpQ0) // phi(P*c0)
			ringQ.AddLvl(levelQ, vecRotQ[i][0], tmpQ0, vecRotQ[i][0])                  // phi(d0_Q) += phi(P*c0)
		}
	}

	// OUTER LOOP
	cnt0 := 0
	for j := range index {

		if j != 0 {

			// INNER LOOP
			state := false
			cnt1 := 0
			for _, i := range index[j] {

				if i == 0 {
					state = true
				} else {

					N1Rot++

					plaintextQ := plainVectors.Vec[N1*j+uint64(i)][0]
					plaintextP := plainVectors.Vec[N1*j+uint64(i)][1]

					if cnt1 == 0 {
						ringQ.MulCoeffsMontgomeryLvl(levelQ, plaintextQ, vecRotQ[i][0], tmpQ0) // phi(P*c0 + d0_Q) * plaintext
						ringQ.MulCoeffsMontgomeryLvl(levelQ, plaintextQ, vecRotQ[i][1], tmpQ1) // phi(d1_Q) * plaintext
						ringP.MulCoeffsMontgomery(plaintextP, vecRotP[i][0], pool2P)           // phi(d0_P) * plaintext
						ringP.MulCoeffsMontgomery(plaintextP, vecRotP[i][1], pool3P)           // phi(d1_P) * plaintext
					} else {
						ringQ.MulCoeffsMontgomeryAndAddLvl(levelQ, plaintextQ, vecRotQ[i][0], tmpQ0) // phi(d0_Q) * plaintext
						ringQ.MulCoeffsMontgomeryAndAddLvl(levelQ, plaintextQ, vecRotQ[i][1], tmpQ1) // phi(d1_Q) * plaintext
						ringP.MulCoeffsMontgomeryAndAdd(plaintextP, vecRotP[i][0], pool2P)           // phi(d0_P) * plaintext
						ringP.MulCoeffsMontgomeryAndAdd(plaintextP, vecRotP[i][1], pool3P)           // phi(d1_P) * plaintext
					}

					cnt1++
				}
			}

			// Hoisting of the ModDown of sum(sum(phi(d0 + P*c0) * plaintext)) and sum(sum(phi(d1) * plaintext))
			btp.baseconverter.ModDownSplitNTTPQ(levelQ, tmpQ0, pool2P, tmpQ0) // sum(phi(d0) * plaintext)/P
			btp.baseconverter.ModDownSplitNTTPQ(levelQ, tmpQ1, pool3P, tmpQ1) // sum(phi(d1) * plaintext)/P

			// If i == 0
			if state {
				N1Rot++
				ringQ.MulCoeffsMontgomeryAndAddLvl(levelQ, plainVectors.Vec[N1*j][0], vec.value[0], tmpQ0) // c0 * plaintext + sum(phi(d0) * plaintext)/P + phi(c0) * plaintext mod Q
				ringQ.MulCoeffsMontgomeryAndAddLvl(levelQ, plainVectors.Vec[N1*j][0], vec.value[1], tmpQ1) // c1 * plaintext + sum(phi(d1) * plaintext)/P + phi(c1) * plaintext mod Q
			}

			galEl := btp.params.GaloisElementForColumnRotationBy(int(N1 * j))

			btp.switchKeysInPlaceNoModDown(levelQ, tmpQ1, btp.Rtks.Keys[galEl], pool2Q, pool2P, pool3Q, pool3P) // Switchkey(phi(tmpRes_1)) = (d0, d1) in base QP

			// Outer loop rotations
			ring.PermuteNTTWithIndexLvl(levelQ, tmpQ0, btp.permuteNTTIndex[galEl], tmpQ1) // phi(tmpRes_0)
			ringQ.AddLvl(levelQ, res.value[0], tmpQ1, res.value[0])                       // res += phi(tmpRes)

			rot := btp.permuteNTTIndex[galEl]

			N2Rot++

			if cnt0 == 0 {
				ring.PermuteNTTWithIndexLvl(levelQ, pool2Q, rot, tmpQ2) // sum(phi(d0_Q))
				ring.PermuteNTTWithIndexLvl(levelQ, pool3Q, rot, tmpQ3) // sum(phi(d1_Q))
				ring.PermuteNTTWithIndexLvl(levelP, pool2P, rot, tmpP2) // sum(phi(d0_P))
				ring.PermuteNTTWithIndexLvl(levelP, pool3P, rot, tmpP3) // sum(phi(d1_P))
			} else {
				ring.PermuteNTTWithIndexAndAddNoModLvl(levelQ, pool2Q, rot, tmpQ2) // sum(phi(d0_Q))
				ring.PermuteNTTWithIndexAndAddNoModLvl(levelQ, pool3Q, rot, tmpQ3) // sum(phi(d1_Q))
				ring.PermuteNTTWithIndexAndAddNoModLvl(levelP, pool2P, rot, tmpP2) // sum(phi(d0_P))
				ring.PermuteNTTWithIndexAndAddNoModLvl(levelP, pool3P, rot, tmpP3) // sum(phi(d1_P))
			}

			if cnt0 == 7 {
				ringQ.ReduceLvl(levelQ, tmpQ2, tmpQ2)
				ringQ.ReduceLvl(levelQ, tmpQ3, tmpQ3)
				ringP.Reduce(tmpP2, tmpP2)
				ringP.Reduce(tmpP3, tmpP3)
			}

			cnt0++
		}
	}

	if cnt0 != 7 {
		ringQ.ReduceLvl(levelQ, tmpQ2, tmpQ2)
		ringQ.ReduceLvl(levelQ, tmpQ3, tmpQ3)
		ringP.Reduce(tmpP2, tmpP2)
		ringP.Reduce(tmpP3, tmpP3)
	}

	// if j == 0 (N2 rotation by zero)
	state := false
	for _, i := range index[0] {

		if i == 0 {
			state = true
		} else {

			plaintextQ := plainVectors.Vec[uint64(i)][0]
			plaintextP := plainVectors.Vec[uint64(i)][1]
			N1Rot++
			// keyswitch(c1_Q) = (d0_QP, d1_QP)
			ringQ.MulCoeffsMontgomeryAndAddLvl(levelQ, plaintextQ, vecRotQ[i][0], tmpQ2) // phi(P*c0 + d0_Q) * plaintext
			ringQ.MulCoeffsMontgomeryAndAddLvl(levelQ, plaintextQ, vecRotQ[i][1], tmpQ3) // phi(d1_Q) * plaintext
			ringP.MulCoeffsMontgomeryAndAdd(plaintextP, vecRotP[i][0], tmpP2)            // phi(d0_P) * plaintext
			ringP.MulCoeffsMontgomeryAndAdd(plaintextP, vecRotP[i][1], tmpP3)            // phi(d1_P) * plaintext
		}
	}

	btp.baseconverter.ModDownSplitNTTPQ(levelQ, tmpQ2, tmpP2, tmpQ2) // sum(phi(c0 * P + d0_QP))/P
	btp.baseconverter.ModDownSplitNTTPQ(levelQ, tmpQ3, tmpP3, tmpQ3) // sum(phi(d1_QP))/P

	ringQ.AddLvl(levelQ, res.value[0], tmpQ2, res.value[0]) // res += sum(phi(c0 * P + d0_QP))/P
	ringQ.AddLvl(levelQ, res.value[1], tmpQ3, res.value[1]) // res += sum(phi(d1_QP))/P

	if state { // Rotation by zero
		N1Rot++
		ringQ.MulCoeffsMontgomeryAndAddLvl(levelQ, plainVectors.Vec[0][0], vec.value[0], res.value[0]) // res += c0_Q * plaintext
		ringQ.MulCoeffsMontgomeryAndAddLvl(levelQ, plainVectors.Vec[0][0], vec.value[1], res.value[1]) // res += c1_Q * plaintext
	}

	res.SetScale(plainVectors.Scale * vec.Scale())

	vecRotQ, vecRotP, c0 = nil, nil, nil

	//log.Println(N1Rot, N2Rot)

	return
}

// RotateHoisted takes an input Ciphertext and a list of rotations and returns a map of Ciphertext, where each element of the map is the input Ciphertext
// rotation by one element of the list. It is much faster than sequential calls to RotateColumns.
func (eval *evaluator) rotateHoistedNoModDown(ct0 *Ciphertext, rotations []uint64, rotkeys *RotationKeySet) (cOutQ, cOutP map[uint64][2]*ring.Poly) {

	// Pre-computation for rotations using hoisting
	ringQ := eval.ringQ
	ringP := eval.ringP

	c2NTT := ct0.value[1]
	c2InvNTT := ringQ.NewPoly() // IMPROVEMENT: maybe have a pre-allocated memory pool ?
	ringQ.InvNTTLvl(ct0.Level(), c2NTT, c2InvNTT)

	alpha := eval.params.Alpha()
	beta := uint64(math.Ceil(float64(ct0.Level()+1) / float64(alpha)))

	// IMPROVEMENT: maybe have a pre-allocated memory pool ?
	c2QiQDecomp := make([]*ring.Poly, beta)
	c2QiPDecomp := make([]*ring.Poly, beta)

	for i := uint64(0); i < beta; i++ {
		c2QiQDecomp[i] = ringQ.NewPoly()
		c2QiPDecomp[i] = ringP.NewPoly()
		eval.decomposeAndSplitNTT(ct0.Level(), i, c2NTT, c2InvNTT, c2QiQDecomp[i], c2QiPDecomp[i])
	}

	c2InvNTT = nil

	cOutQ = make(map[uint64][2]*ring.Poly)
	cOutP = make(map[uint64][2]*ring.Poly)

	for _, i := range rotations {

		i &= ((ringQ.N >> 1) - 1)

		if i != 0 {
			cOutQ[i] = [2]*ring.Poly{eval.ringQ.NewPolyLvl(ct0.Level()), eval.ringQ.NewPolyLvl(ct0.Level())}
			cOutP[i] = [2]*ring.Poly{eval.params.NewPolyP(), eval.params.NewPolyP()}
			eval.permuteNTTHoistedNoModDown(ct0, c2QiQDecomp, c2QiPDecomp, i, rotkeys, cOutQ[i], cOutP[i])
		}
	}

	c2QiQDecomp = nil
	c2QiPDecomp = nil

	return
}

func (eval *evaluator) permuteNTTHoistedNoModDown(ct0 *Ciphertext, c2QiQDecomp, c2QiPDecomp []*ring.Poly, k uint64, rotKeys *RotationKeySet, ctOutQ, ctOutP [2]*ring.Poly) {

	pool2Q := eval.poolQ[0]
	pool3Q := eval.poolQ[1]

	pool2P := eval.poolP[0]
	pool3P := eval.poolP[1]

	levelQ := ct0.Level()
	levelP := eval.params.PiCount() - 1

	galEl := eval.params.GaloisElementForColumnRotationBy(int(k))
	rtk := rotKeys.Keys[galEl]
	indexes := eval.permuteNTTIndex[galEl]

	eval.keyswitchHoistedNoModDown(levelQ, c2QiQDecomp, c2QiPDecomp, rtk, pool2Q, pool3Q, pool2P, pool3P)

	ring.PermuteNTTWithIndexLvl(levelQ, pool2Q, indexes, ctOutQ[0])
	ring.PermuteNTTWithIndexLvl(levelQ, pool3Q, indexes, ctOutQ[1])

	ring.PermuteNTTWithIndexLvl(levelP, pool2P, indexes, ctOutP[0])
	ring.PermuteNTTWithIndexLvl(levelP, pool3P, indexes, ctOutP[1])
}

// Sine Evaluation ct0 = Q/(2pi) * sin((2pi/Q) * ct0)
func (btp *Bootstrapper) evaluateSine(ct0, ct1 *Ciphertext) (*Ciphertext, *Ciphertext) {

	ct0.MulScale(btp.deviation)
	btp.scale = ct0.Scale() // Reference scale is changed to the new ciphertext's scale.

	// pre-computes the target scale for the output of the polynomial evaluation such that
	// the output scale after the polynomial evaluation followed by the double angle formula
	// does not change the scale of the ciphertext.
	for i := uint64(0); i < btp.SinRescal; i++ {
		btp.scale *= float64(btp.params.qi[btp.StCLevel[0]+i+1])
		btp.scale = math.Sqrt(btp.scale)
	}

	ct0 = btp.evaluateCheby(ct0)

	ct0.DivScale(btp.deviation * btp.postscale / btp.params.scale)

	if ct1 != nil {
		ct1.MulScale(btp.deviation)
		ct1 = btp.evaluateCheby(ct1)
		ct1.DivScale(btp.deviation * btp.postscale / btp.params.scale)
	}

	// Reference scale is changed back to the current ciphertext's scale.
	btp.scale = ct0.Scale()

	return ct0, ct1
}

func (btp *Bootstrapper) evaluateCheby(ct *Ciphertext) *Ciphertext {

	cheby := btp.chebycoeffs

	sqrt2pi := math.Pow(0.15915494309189535, 1.0/float64(int(1<<btp.SinRescal)))

	if btp.SinType == Cos1 || btp.SinType == Cos2 {
		scfac := complex(float64(int(1<<btp.SinRescal)), 0)
		btp.AddConst(ct, -0.5/(scfac*(cheby.b-cheby.a)), ct)
	}

	ct, _ = btp.EvaluateCheby(ct, cheby)

	for i := uint64(0); i < btp.SinRescal; i++ {
		sqrt2pi *= sqrt2pi
		btp.MulRelin(ct, ct, ct)
		btp.Add(ct, ct, ct)
		btp.AddConst(ct, -sqrt2pi, ct)
		if err := btp.Rescale(ct, btp.scale, ct); err != nil {
			panic(err)
		}
	}

	return ct
}<|MERGE_RESOLUTION|>--- conflicted
+++ resolved
@@ -182,16 +182,10 @@
 
 func (btp *Bootstrapper) dft(vec *Ciphertext, plainVectors []*dftvectors, forward bool) *Ciphertext {
 
-<<<<<<< HEAD
-	// Sequencially multiplies w with the provided dft matrices.
-=======
-	evaluator := btp.evaluator.(*evaluator)
-
 	// Sequentially multiplies w with the provided dft matrices.
->>>>>>> 88603025
 	for _, plainVector := range plainVectors {
 		vec = btp.multiplyByDiagMatrice(vec, plainVector)
-		if err := btp.evaluator.Rescale(vec, btp.scale, vec); err != nil {
+		if err := btp.Rescale(vec, btp.scale, vec); err != nil {
 			panic(err)
 		}
 	}
