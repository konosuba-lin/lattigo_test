package ckks

import (
	"github.com/ldsec/lattigo/ring"
)

<<<<<<< HEAD
// Encryptor in an interface for encryptors
//
// encrypt with pk : ciphertext = [pk[0]*u + m + e_0, pk[1]*u + e_1]
// encrypt with sk : ciphertext = [-a*sk + m + e, a]
type Encryptor interface {
	// EncryptNew encrypts the input plaintext using the stored key and returns
	// the result on a newly created ciphertext.
	EncryptNew(plaintext *Plaintext) *Ciphertext

	// Encrypt encrypts the input plaintext using the stored key, and returns
	// the result on the reciver ciphertext.
	Encrypt(plaintext *Plaintext, ciphertext *Ciphertext)
}

// encryptor is a structure holding the parameters needed to encrypt plaintexts.
type encryptor struct {
=======
// Encryptor is a struct used to encrypt Plaintexts. It stores the public-key and/or secret-key.
type Encryptor struct {
>>>>>>> d1f742e9
	params      *Parameters
	ckksContext *Context
	polypool    [3]*ring.Poly

	baseconverter *ring.FastBasisExtender
}

<<<<<<< HEAD
type pkEncryptor struct {
	encryptor
	pk *PublicKey
}

type skEncryptor struct {
	encryptor
	sk *SecretKey
}

// NewEncryptorFromPk creates a new Encryptor with the provided public-key.
// This encryptor can be used to encrypt plaintexts, using the stored key.
func NewEncryptorFromPk(params *Parameters, pk *PublicKey) Encryptor {
	enc := newEncryptor(params)

	if uint64(pk.pk[0].GetDegree()) != uint64(1<<params.LogN) || uint64(pk.pk[1].GetDegree()) != uint64(1<<params.LogN) {
		panic("pk ring degree doesn't match ckkscontext ring degree")
	}

	return &pkEncryptor{enc, pk}
}

// NewEncryptorFromSk creates a new Encryptor with the provided secret-key.
// This encryptor can be used to encrypt plaintexts, using the stored key.
func NewEncryptorFromSk(params *Parameters, sk *SecretKey) Encryptor {
	enc := newEncryptor(params)

	if uint64(sk.sk.GetDegree()) != uint64(1<<params.LogN) {
		panic("sk ring degree doesn't match ckkscontext ring degree")
=======
// NewEncryptorFromPk creates a new Encryptor with the provided public-key.
// This Encryptor can be used to encrypt Plaintexts, using the stored key.
func NewEncryptorFromPk(params *Parameters, pk *PublicKey) *Encryptor {
	return newEncryptor(params, pk, nil)
}

// NewEncryptorFromSk creates a new Encryptor with the provided secret-key.
// This Encryptor can be used to encrypt Plaintexts, using the stored key.
func NewEncryptorFromSk(params *Parameters, sk *SecretKey) *Encryptor {
	return newEncryptor(params, nil, sk)
}

// NewEncryptor creates a new Encryptor with the input public-key and/or secret-key.
// This Encryptor can be used to encrypt Plaintexts, using the stored keys.
func newEncryptor(params *Parameters, pk *PublicKey, sk *SecretKey) (encryptor *Encryptor) {

	if !params.isValid {
		panic("cannot newEncryptor: parameters are invalid (check if the generation was done properly)")
	}

	if pk != nil && (uint64(pk.pk[0].GetDegree()) != uint64(1<<params.LogN) || uint64(pk.pk[1].GetDegree()) != uint64(1<<params.LogN)) {
		panic("cannot newEncrpytor: pk ring degree does not match params ring degree")
	}

	if sk != nil && uint64(sk.sk.GetDegree()) != uint64(1<<params.LogN) {
		panic("cannot newEncryptor: sk ring degree does not match params ring degree")
	}

	encryptor = new(Encryptor)
	encryptor.params = params.Copy()
	encryptor.ckksContext = newContext(params)
	encryptor.pk = pk
	encryptor.sk = sk

	encryptor.polypool[0] = encryptor.ckksContext.contextQP.NewPoly()
	encryptor.polypool[1] = encryptor.ckksContext.contextQP.NewPoly()
	encryptor.polypool[2] = encryptor.ckksContext.contextQP.NewPoly()

	encryptor.rescalepool = make([]uint64, encryptor.ckksContext.n)

	encryptor.baseconverter = ring.NewFastBasisExtender(encryptor.ckksContext.contextQ, encryptor.ckksContext.contextP)

	return encryptor
}

// EncryptNew encrypts the input Plaintext using the stored key and returns
// the result on a newly created Ciphertext.
//
// encrypt with pk: ciphertext = [pk[0]*u + m + e_0, pk[1]*u + e_1]
// encrypt with sk: ciphertext = [-a*sk + m + e, a]
func (encryptor *Encryptor) EncryptNew(plaintext *Plaintext) (ciphertext *Ciphertext) {

	ciphertext = NewCiphertext(encryptor.params, 1, plaintext.Level(), plaintext.Scale())
	encryptor.Encrypt(plaintext, ciphertext)
	return
}

// Encrypt encrypts the input Plaintext using the stored key, and returns the result
// on the receiver Ciphertext.
//
// encrypt with pk: ciphertext = [pk[0]*u + m + e_0, pk[1]*u + e_1]
// encrypt with sk: ciphertext = [-a*sk + m + e, a]
func (encryptor *Encryptor) Encrypt(plaintext *Plaintext, ciphertext *Ciphertext) {

	if plaintext.Level() != encryptor.ckksContext.levels-1 {
		panic("cannot Encrypt: Plaintext not at maximum level")
>>>>>>> d1f742e9
	}

	return &skEncryptor{enc, sk}
}

func newEncryptor(params *Parameters) encryptor {
	if !params.isValid {
		panic("cannot create new Encryptor, parameters are invalid (check if the generation was done properly)")
	}

	ctx := newContext(params)
	qp := ctx.contextQP

<<<<<<< HEAD
	return encryptor{
		params:        params.Copy(),
		ckksContext:   ctx,
		polypool:      [3]*ring.Poly{qp.NewPoly(), qp.NewPoly(), qp.NewPoly()},
		baseconverter: ring.NewFastBasisExtender(ctx.contextQ, ctx.contextP),
=======
		panic("cannot Encrypt: public-key and/or secret-key has not been set")
>>>>>>> d1f742e9
	}
}

func (encryptor *pkEncryptor) EncryptNew(plaintext *Plaintext) *Ciphertext {
	ciphertext := NewCiphertext(encryptor.params, 1, plaintext.Level(), plaintext.Scale())
	encryptor.Encrypt(plaintext, ciphertext)

	return ciphertext
}

<<<<<<< HEAD
func (encryptor *pkEncryptor) Encrypt(plaintext *Plaintext, ciphertext *Ciphertext) {
	// We sample a R-WLE instance (encryption of zero) over the keys context (ciphertext context + special prime)
=======
	// We sample a R-LWE instance (encryption of zero) over the keys context (ciphertext context + special prime)
>>>>>>> d1f742e9

	contextQP := encryptor.ckksContext.contextQP
	contextQ := encryptor.ckksContext.contextQ

	encryptor.ckksContext.contextQP.SampleTernaryMontgomeryNTT(encryptor.polypool[2], 0.5)

	// ct0 = u*pk0
	contextQP.MulCoeffsMontgomery(encryptor.polypool[2], encryptor.pk.pk[0], encryptor.polypool[0])
	// ct1 = u*pk1
	contextQP.MulCoeffsMontgomery(encryptor.polypool[2], encryptor.pk.pk[1], encryptor.polypool[1])

	// 2*(#Q + #P) NTT
	contextQP.InvNTT(encryptor.polypool[0], encryptor.polypool[0])
	contextQP.InvNTT(encryptor.polypool[1], encryptor.polypool[1])

	// ct0 = u*pk0 + e0
	encryptor.ckksContext.gaussianSampler.SampleAndAdd(encryptor.polypool[0])
	// ct1 = u*pk1 + e1
	encryptor.ckksContext.gaussianSampler.SampleAndAdd(encryptor.polypool[1])

	// ct0 = (u*pk0 + e0)/P
	encryptor.baseconverter.ModDownPQ(plaintext.Level(), encryptor.polypool[0], ciphertext.value[0])

	// ct1 = (u*pk1 + e1)/P
	encryptor.baseconverter.ModDownPQ(plaintext.Level(), encryptor.polypool[1], ciphertext.value[1])

	// 2*#Q NTT
	contextQ.NTT(ciphertext.value[0], ciphertext.value[0])
	contextQ.NTT(ciphertext.value[1], ciphertext.value[1])

	// ct0 = (u*pk0 + e0)/P + m
	contextQ.Add(ciphertext.value[0], plaintext.value, ciphertext.value[0])

	ciphertext.isNTT = true
}

func (encryptor *skEncryptor) EncryptNew(plaintext *Plaintext) *Ciphertext {
	ciphertext := NewCiphertext(encryptor.params, 1, plaintext.Level(), plaintext.Scale())
	encryptor.Encrypt(plaintext, ciphertext)

	return ciphertext
}

func (encryptor *skEncryptor) Encrypt(plaintext *Plaintext, ciphertext *Ciphertext) {
	contextQP := encryptor.ckksContext.contextQP
	contextQ := encryptor.ckksContext.contextQ

	// ct1 = a
	contextQP.UniformPoly(encryptor.polypool[1])

	// ct0 = -s*a
	contextQP.MulCoeffsMontgomery(encryptor.polypool[1], encryptor.sk.sk, encryptor.polypool[0])
	contextQP.Neg(encryptor.polypool[0], encryptor.polypool[0])

	// #Q + #P NTT
	contextQP.InvNTT(encryptor.polypool[0], encryptor.polypool[0])

	// ct0 = -s*a + e
	encryptor.ckksContext.gaussianSampler.SampleAndAdd(encryptor.polypool[0])

	// We rescale by the special prime, dividing the error by this prime
	// ct0 = (-s*a + e)/P
	encryptor.baseconverter.ModDownPQ(plaintext.Level(), encryptor.polypool[0], ciphertext.value[0])

	// #Q + #P NTT
	// ct1 = a/P
	encryptor.baseconverter.ModDownNTTPQ(plaintext.Level(), encryptor.polypool[1], ciphertext.value[1])

	// #Q NTT
	contextQ.NTT(ciphertext.value[0], ciphertext.value[0])

	// ct0 = -s*a + m + e
	contextQ.Add(ciphertext.value[0], plaintext.value, ciphertext.value[0])

	ciphertext.isNTT = true
}<|MERGE_RESOLUTION|>--- conflicted
+++ resolved
@@ -4,7 +4,6 @@
 	"github.com/ldsec/lattigo/ring"
 )
 
-<<<<<<< HEAD
 // Encryptor in an interface for encryptors
 //
 // encrypt with pk : ciphertext = [pk[0]*u + m + e_0, pk[1]*u + e_1]
@@ -19,12 +18,8 @@
 	Encrypt(plaintext *Plaintext, ciphertext *Ciphertext)
 }
 
-// encryptor is a structure holding the parameters needed to encrypt plaintexts.
+// encryptor is a struct used to encrypt Plaintexts. It stores the public-key and/or secret-key.
 type encryptor struct {
-=======
-// Encryptor is a struct used to encrypt Plaintexts. It stores the public-key and/or secret-key.
-type Encryptor struct {
->>>>>>> d1f742e9
 	params      *Parameters
 	ckksContext *Context
 	polypool    [3]*ring.Poly
@@ -32,7 +27,6 @@
 	baseconverter *ring.FastBasisExtender
 }
 
-<<<<<<< HEAD
 type pkEncryptor struct {
 	encryptor
 	pk *PublicKey
@@ -44,68 +38,43 @@
 }
 
 // NewEncryptorFromPk creates a new Encryptor with the provided public-key.
-// This encryptor can be used to encrypt plaintexts, using the stored key.
+// This Encryptor can be used to encrypt Plaintexts, using the stored key.
 func NewEncryptorFromPk(params *Parameters, pk *PublicKey) Encryptor {
 	enc := newEncryptor(params)
 
 	if uint64(pk.pk[0].GetDegree()) != uint64(1<<params.LogN) || uint64(pk.pk[1].GetDegree()) != uint64(1<<params.LogN) {
-		panic("pk ring degree doesn't match ckkscontext ring degree")
+		panic("cannot newEncrpytor: pk ring degree does not match params ring degree")
 	}
 
 	return &pkEncryptor{enc, pk}
 }
 
 // NewEncryptorFromSk creates a new Encryptor with the provided secret-key.
-// This encryptor can be used to encrypt plaintexts, using the stored key.
+// This Encryptor can be used to encrypt Plaintexts, using the stored key.
 func NewEncryptorFromSk(params *Parameters, sk *SecretKey) Encryptor {
 	enc := newEncryptor(params)
 
 	if uint64(sk.sk.GetDegree()) != uint64(1<<params.LogN) {
-		panic("sk ring degree doesn't match ckkscontext ring degree")
-=======
-// NewEncryptorFromPk creates a new Encryptor with the provided public-key.
-// This Encryptor can be used to encrypt Plaintexts, using the stored key.
-func NewEncryptorFromPk(params *Parameters, pk *PublicKey) *Encryptor {
-	return newEncryptor(params, pk, nil)
+		panic("cannot newEncryptor: sk ring degree does not match params ring degree")
+	}
+
+	return &skEncryptor{enc, sk}
 }
 
-// NewEncryptorFromSk creates a new Encryptor with the provided secret-key.
-// This Encryptor can be used to encrypt Plaintexts, using the stored key.
-func NewEncryptorFromSk(params *Parameters, sk *SecretKey) *Encryptor {
-	return newEncryptor(params, nil, sk)
-}
-
-// NewEncryptor creates a new Encryptor with the input public-key and/or secret-key.
-// This Encryptor can be used to encrypt Plaintexts, using the stored keys.
-func newEncryptor(params *Parameters, pk *PublicKey, sk *SecretKey) (encryptor *Encryptor) {
-
+func newEncryptor(params *Parameters) encryptor {
 	if !params.isValid {
 		panic("cannot newEncryptor: parameters are invalid (check if the generation was done properly)")
 	}
 
-	if pk != nil && (uint64(pk.pk[0].GetDegree()) != uint64(1<<params.LogN) || uint64(pk.pk[1].GetDegree()) != uint64(1<<params.LogN)) {
-		panic("cannot newEncrpytor: pk ring degree does not match params ring degree")
+	ctx := newContext(params)
+	qp := ctx.contextQP
+
+	return encryptor{
+		params:        params.Copy(),
+		ckksContext:   ctx,
+		polypool:      [3]*ring.Poly{qp.NewPoly(), qp.NewPoly(), qp.NewPoly()},
+		baseconverter: ring.NewFastBasisExtender(ctx.contextQ, ctx.contextP),
 	}
-
-	if sk != nil && uint64(sk.sk.GetDegree()) != uint64(1<<params.LogN) {
-		panic("cannot newEncryptor: sk ring degree does not match params ring degree")
-	}
-
-	encryptor = new(Encryptor)
-	encryptor.params = params.Copy()
-	encryptor.ckksContext = newContext(params)
-	encryptor.pk = pk
-	encryptor.sk = sk
-
-	encryptor.polypool[0] = encryptor.ckksContext.contextQP.NewPoly()
-	encryptor.polypool[1] = encryptor.ckksContext.contextQP.NewPoly()
-	encryptor.polypool[2] = encryptor.ckksContext.contextQP.NewPoly()
-
-	encryptor.rescalepool = make([]uint64, encryptor.ckksContext.n)
-
-	encryptor.baseconverter = ring.NewFastBasisExtender(encryptor.ckksContext.contextQ, encryptor.ckksContext.contextP)
-
-	return encryptor
 }
 
 // EncryptNew encrypts the input Plaintext using the stored key and returns
@@ -113,11 +82,11 @@
 //
 // encrypt with pk: ciphertext = [pk[0]*u + m + e_0, pk[1]*u + e_1]
 // encrypt with sk: ciphertext = [-a*sk + m + e, a]
-func (encryptor *Encryptor) EncryptNew(plaintext *Plaintext) (ciphertext *Ciphertext) {
+func (encryptor *pkEncryptor) EncryptNew(plaintext *Plaintext) *Ciphertext {
+	ciphertext := NewCiphertext(encryptor.params, 1, plaintext.Level(), plaintext.Scale())
+	encryptor.Encrypt(plaintext, ciphertext)
 
-	ciphertext = NewCiphertext(encryptor.params, 1, plaintext.Level(), plaintext.Scale())
-	encryptor.Encrypt(plaintext, ciphertext)
-	return
+	return ciphertext
 }
 
 // Encrypt encrypts the input Plaintext using the stored key, and returns the result
@@ -125,49 +94,8 @@
 //
 // encrypt with pk: ciphertext = [pk[0]*u + m + e_0, pk[1]*u + e_1]
 // encrypt with sk: ciphertext = [-a*sk + m + e, a]
-func (encryptor *Encryptor) Encrypt(plaintext *Plaintext, ciphertext *Ciphertext) {
-
-	if plaintext.Level() != encryptor.ckksContext.levels-1 {
-		panic("cannot Encrypt: Plaintext not at maximum level")
->>>>>>> d1f742e9
-	}
-
-	return &skEncryptor{enc, sk}
-}
-
-func newEncryptor(params *Parameters) encryptor {
-	if !params.isValid {
-		panic("cannot create new Encryptor, parameters are invalid (check if the generation was done properly)")
-	}
-
-	ctx := newContext(params)
-	qp := ctx.contextQP
-
-<<<<<<< HEAD
-	return encryptor{
-		params:        params.Copy(),
-		ckksContext:   ctx,
-		polypool:      [3]*ring.Poly{qp.NewPoly(), qp.NewPoly(), qp.NewPoly()},
-		baseconverter: ring.NewFastBasisExtender(ctx.contextQ, ctx.contextP),
-=======
-		panic("cannot Encrypt: public-key and/or secret-key has not been set")
->>>>>>> d1f742e9
-	}
-}
-
-func (encryptor *pkEncryptor) EncryptNew(plaintext *Plaintext) *Ciphertext {
-	ciphertext := NewCiphertext(encryptor.params, 1, plaintext.Level(), plaintext.Scale())
-	encryptor.Encrypt(plaintext, ciphertext)
-
-	return ciphertext
-}
-
-<<<<<<< HEAD
 func (encryptor *pkEncryptor) Encrypt(plaintext *Plaintext, ciphertext *Ciphertext) {
 	// We sample a R-WLE instance (encryption of zero) over the keys context (ciphertext context + special prime)
-=======
-	// We sample a R-LWE instance (encryption of zero) over the keys context (ciphertext context + special prime)
->>>>>>> d1f742e9
 
 	contextQP := encryptor.ckksContext.contextQP
 	contextQ := encryptor.ckksContext.contextQ
