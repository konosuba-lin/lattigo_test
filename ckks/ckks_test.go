--- conflicted
+++ resolved
@@ -58,17 +58,10 @@
 func init() {
 	rand.Seed(time.Now().UnixNano())
 
-<<<<<<< HEAD
-	testParams.medianprec = 50
-	testParams.verbose = true
-
-	testParams.ckksParameters = DefaultParams[PN16BootCheby : PN16BootCheby+1]
-=======
 	testParams.medianprec = 15
 	testParams.verbose = true
 
 	testParams.ckksParameters = DefaultParams[PN12QP109 : PN12QP109+3]
->>>>>>> 952789ee
 }
 
 func TestCKKS(t *testing.T) {
